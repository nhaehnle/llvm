//===-- llvm-mca.cpp - Machine Code Analyzer -------------------*- C++ -* -===//
//
//                     The LLVM Compiler Infrastructure
//
// This file is distributed under the University of Illinois Open Source
// License. See LICENSE.TXT for details.
//
//===----------------------------------------------------------------------===//
//
// This utility is a simple driver that allows static performance analysis on
// machine code similarly to how IACA (Intel Architecture Code Analyzer) works.
//
//   llvm-mca [options] <file-name>
//      -march <type>
//      -mcpu <cpu>
//      -o <file>
//
// The target defaults to the host target.
// The cpu defaults to 'generic'.
// The output defaults to standard output.
//
//===----------------------------------------------------------------------===//

#include "CodeRegion.h"
#include "Context.h"
#include "DispatchStatistics.h"
#include "FetchStage.h"
#include "InstructionInfoView.h"
#include "InstructionTables.h"
#include "Pipeline.h"
#include "PipelinePrinter.h"
#include "RegisterFileStatistics.h"
#include "ResourcePressureView.h"
#include "RetireControlUnitStatistics.h"
#include "SchedulerStatistics.h"
#include "SummaryView.h"
#include "TimelineView.h"
#include "llvm/MC/MCAsmInfo.h"
#include "llvm/MC/MCContext.h"
#include "llvm/MC/MCObjectFileInfo.h"
#include "llvm/MC/MCParser/MCTargetAsmParser.h"
#include "llvm/MC/MCRegisterInfo.h"
#include "llvm/MC/MCStreamer.h"
#include "llvm/Support/CommandLine.h"
#include "llvm/Support/ErrorHandling.h"
#include "llvm/Support/ErrorOr.h"
#include "llvm/Support/FileSystem.h"
#include "llvm/Support/InitLLVM.h"
#include "llvm/Support/MemoryBuffer.h"
#include "llvm/Support/SourceMgr.h"
#include "llvm/Support/TargetRegistry.h"
#include "llvm/Support/TargetSelect.h"
#include "llvm/Support/ToolOutputFile.h"
#include "llvm/Support/WithColor.h"

using namespace llvm;

<<<<<<< HEAD
static cl::opt<std::string>
    InputFilename(cl::Positional, cl::desc("<input file>"), cl::init("-"));
=======
static cl::OptionCategory ToolOptions("Tool Options");
static cl::OptionCategory ViewOptions("View Options");

static cl::opt<std::string> InputFilename(cl::Positional,
                                          cl::desc("<input file>"),
                                          cl::cat(ToolOptions), cl::init("-"));
>>>>>>> 681bdae9

static cl::opt<std::string> OutputFilename("o", cl::desc("Output filename"),
                                           cl::init("-"), cl::cat(ToolOptions),
                                           cl::value_desc("filename"));

static cl::opt<std::string>
    ArchName("march", cl::desc("Target arch to assemble for, "
                               "see -version for available targets"),
             cl::cat(ToolOptions));

static cl::opt<std::string>
    TripleName("mtriple", cl::desc("Target triple to assemble for, "
                                   "see -version for available targets"),
               cl::cat(ToolOptions));

static cl::opt<std::string>
    MCPU("mcpu",
         cl::desc("Target a specific cpu type (-mcpu=help for details)"),
<<<<<<< HEAD
         cl::value_desc("cpu-name"), cl::init("generic"));
=======
         cl::value_desc("cpu-name"), cl::cat(ToolOptions), cl::init("native"));
>>>>>>> 681bdae9

static cl::opt<int>
    OutputAsmVariant("output-asm-variant",
                     cl::desc("Syntax variant to use for output printing"),
                     cl::cat(ToolOptions), cl::init(-1));

static cl::opt<unsigned> Iterations("iterations",
                                    cl::desc("Number of iterations to run"),
                                    cl::cat(ToolOptions), cl::init(0));

static cl::opt<unsigned>
    DispatchWidth("dispatch", cl::desc("Override the processor dispatch width"),
                  cl::cat(ToolOptions), cl::init(0));

static cl::opt<unsigned>
    RegisterFileSize("register-file-size",
                     cl::desc("Maximum number of physical registers which can "
                              "be used for register mappings"),
                     cl::cat(ToolOptions), cl::init(0));

static cl::opt<bool>
    PrintRegisterFileStats("register-file-stats",
                           cl::desc("Print register file statistics"),
<<<<<<< HEAD
                           cl::init(false));

static cl::opt<bool>
    PrintDispatchStats("dispatch-stats",
                       cl::desc("Print dispatch statistics"),
                       cl::init(false));

static cl::opt<bool>
    PrintSchedulerStats("scheduler-stats",
                         cl::desc("Print scheduler statistics"),
                         cl::init(false));

static cl::opt<bool>
    PrintRetireStats("retire-stats",
                      cl::desc("Print retire control unit statistics"),
                      cl::init(false));

static cl::opt<bool>
    PrintResourcePressureView("resource-pressure",
                              cl::desc("Print the resource pressure view"),
                              cl::init(true));

static cl::opt<bool> PrintTimelineView("timeline",
                                       cl::desc("Print the timeline view"),
                                       cl::init(false));
=======
                           cl::cat(ViewOptions), cl::init(false));

static cl::opt<bool> PrintDispatchStats("dispatch-stats",
                                        cl::desc("Print dispatch statistics"),
                                        cl::cat(ViewOptions), cl::init(false));

static cl::opt<bool>
    PrintSummaryView("summary-view", cl::Hidden,
                     cl::desc("Print summary view (enabled by default)"),
                     cl::cat(ViewOptions), cl::init(true));

static cl::opt<bool> PrintSchedulerStats("scheduler-stats",
                                         cl::desc("Print scheduler statistics"),
                                         cl::cat(ViewOptions), cl::init(false));

static cl::opt<bool>
    PrintRetireStats("retire-stats",
                     cl::desc("Print retire control unit statistics"),
                     cl::cat(ViewOptions), cl::init(false));

static cl::opt<bool> PrintResourcePressureView(
    "resource-pressure",
    cl::desc("Print the resource pressure view (enabled by default)"),
    cl::cat(ViewOptions), cl::init(true));

static cl::opt<bool> PrintTimelineView("timeline",
                                       cl::desc("Print the timeline view"),
                                       cl::cat(ViewOptions), cl::init(false));
>>>>>>> 681bdae9

static cl::opt<unsigned> TimelineMaxIterations(
    "timeline-max-iterations",
    cl::desc("Maximum number of iterations to print in timeline view"),
<<<<<<< HEAD
    cl::init(0));
=======
    cl::cat(ViewOptions), cl::init(0));
>>>>>>> 681bdae9

static cl::opt<unsigned> TimelineMaxCycles(
    "timeline-max-cycles",
    cl::desc(
        "Maximum number of cycles in the timeline view. Defaults to 80 cycles"),
<<<<<<< HEAD
    cl::init(80));
=======
    cl::cat(ViewOptions), cl::init(80));
>>>>>>> 681bdae9

static cl::opt<bool>
    AssumeNoAlias("noalias",
                  cl::desc("If set, assume that loads and stores do not alias"),
                  cl::cat(ToolOptions), cl::init(true));

static cl::opt<unsigned>
    LoadQueueSize("lqueue",
                  cl::desc("Size of the load queue (unbound by default)"),
                  cl::cat(ToolOptions), cl::init(0));

static cl::opt<unsigned>
    StoreQueueSize("squeue",
                   cl::desc("Size of the store queue (unbound by default)"),
                   cl::cat(ToolOptions), cl::init(0));

static cl::opt<bool>
    PrintInstructionTables("instruction-tables",
                           cl::desc("Print instruction tables"),
<<<<<<< HEAD
                           cl::init(false));

static cl::opt<bool>
    PrintInstructionInfoView("instruction-info",
                             cl::desc("Print the instruction info view"),
                             cl::init(true));
=======
                           cl::cat(ToolOptions), cl::init(false));

static cl::opt<bool> PrintInstructionInfoView(
    "instruction-info",
    cl::desc("Print the instruction info view (enabled by default)"),
    cl::cat(ViewOptions), cl::init(true));

static cl::opt<bool> EnableAllStats("all-stats",
                                    cl::desc("Print all hardware statistics"),
                                    cl::cat(ViewOptions), cl::init(false));

static cl::opt<bool>
    EnableAllViews("all-views",
                   cl::desc("Print all views including hardware statistics"),
                   cl::cat(ViewOptions), cl::init(false));
>>>>>>> 681bdae9

namespace {

const Target *getTarget(const char *ProgName) {
  if (TripleName.empty())
    TripleName = Triple::normalize(sys::getDefaultTargetTriple());
  Triple TheTriple(TripleName);

  // Get the target specific parser.
  std::string Error;
  const Target *TheTarget =
      TargetRegistry::lookupTarget(ArchName, TheTriple, Error);
  if (!TheTarget) {
    errs() << ProgName << ": " << Error;
    return nullptr;
  }

  // Return the found target.
  return TheTarget;
}

// A comment consumer that parses strings.
// The only valid tokens are strings.
class MCACommentConsumer : public AsmCommentConsumer {
public:
  mca::CodeRegions &Regions;

  MCACommentConsumer(mca::CodeRegions &R) : Regions(R) {}
  void HandleComment(SMLoc Loc, StringRef CommentText) override {
    // Skip empty comments.
    StringRef Comment(CommentText);
    if (Comment.empty())
      return;

    // Skip spaces and tabs
    unsigned Position = Comment.find_first_not_of(" \t");
    if (Position >= Comment.size())
      // we reached the end of the comment. Bail out.
      return;

    Comment = Comment.drop_front(Position);
    if (Comment.consume_front("LLVM-MCA-END")) {
      Regions.endRegion(Loc);
      return;
    }

    // Now try to parse string LLVM-MCA-BEGIN
    if (!Comment.consume_front("LLVM-MCA-BEGIN"))
      return;

    // Skip spaces and tabs
    Position = Comment.find_first_not_of(" \t");
    if (Position < Comment.size())
      Comment = Comment.drop_front(Position);
    // Use the rest of the string as a descriptor for this code snippet.
    Regions.beginRegion(Comment, Loc);
  }
};

int AssembleInput(const char *ProgName, MCAsmParser &Parser,
                  const Target *TheTarget, MCSubtargetInfo &STI,
                  MCInstrInfo &MCII, MCTargetOptions &MCOptions) {
  std::unique_ptr<MCTargetAsmParser> TAP(
      TheTarget->createMCAsmParser(STI, Parser, MCII, MCOptions));

  if (!TAP) {
    WithColor::error() << "this target does not support assembly parsing.\n";
    return 1;
  }

  Parser.setTargetParser(*TAP);
  return Parser.Run(false);
}

ErrorOr<std::unique_ptr<ToolOutputFile>> getOutputStream() {
  if (OutputFilename == "")
    OutputFilename = "-";
  std::error_code EC;
  auto Out =
      llvm::make_unique<ToolOutputFile>(OutputFilename, EC, sys::fs::F_None);
  if (!EC)
    return std::move(Out);
  return EC;
}

class MCStreamerWrapper final : public MCStreamer {
  mca::CodeRegions &Regions;

public:
  MCStreamerWrapper(MCContext &Context, mca::CodeRegions &R)
      : MCStreamer(Context), Regions(R) {}

  // We only want to intercept the emission of new instructions.
  virtual void EmitInstruction(const MCInst &Inst, const MCSubtargetInfo &STI,
                               bool /* unused */) override {
    Regions.addInstruction(llvm::make_unique<const MCInst>(Inst));
  }

  bool EmitSymbolAttribute(MCSymbol *Symbol, MCSymbolAttr Attribute) override {
    return true;
  }

  void EmitCommonSymbol(MCSymbol *Symbol, uint64_t Size,
                        unsigned ByteAlignment) override {}
  void EmitZerofill(MCSection *Section, MCSymbol *Symbol = nullptr,
                    uint64_t Size = 0, unsigned ByteAlignment = 0,
                    SMLoc Loc = SMLoc()) override {}
  void EmitGPRel32Value(const MCExpr *Value) override {}
  void BeginCOFFSymbolDef(const MCSymbol *Symbol) override {}
  void EmitCOFFSymbolStorageClass(int StorageClass) override {}
  void EmitCOFFSymbolType(int Type) override {}
  void EndCOFFSymbolDef() override {}

  const std::vector<std::unique_ptr<const MCInst>> &
  GetInstructionSequence(unsigned Index) const {
    return Regions.getInstructionSequence(Index);
  }
};
} // end of anonymous namespace

static void processOptionImpl(cl::opt<bool> &O, const cl::opt<bool> &Default) {
  if (!O.getNumOccurrences() || O.getPosition() < Default.getPosition())
    O = Default.getValue();
}

static void processViewOptions() {
  if (!EnableAllViews.getNumOccurrences() &&
      !EnableAllStats.getNumOccurrences())
    return;

  if (EnableAllViews.getNumOccurrences()) {
    processOptionImpl(PrintSummaryView, EnableAllViews);
    processOptionImpl(PrintResourcePressureView, EnableAllViews);
    processOptionImpl(PrintTimelineView, EnableAllViews);
    processOptionImpl(PrintInstructionInfoView, EnableAllViews);
  }

  const cl::opt<bool> &Default =
      EnableAllViews.getPosition() < EnableAllStats.getPosition()
          ? EnableAllStats
          : EnableAllViews;
  processOptionImpl(PrintSummaryView, Default);
  processOptionImpl(PrintRegisterFileStats, Default);
  processOptionImpl(PrintDispatchStats, Default);
  processOptionImpl(PrintSchedulerStats, Default);
  processOptionImpl(PrintRetireStats, Default);
}

int main(int argc, char **argv) {
  InitLLVM X(argc, argv);

  // Initialize targets and assembly parsers.
  llvm::InitializeAllTargetInfos();
  llvm::InitializeAllTargetMCs();
  llvm::InitializeAllAsmParsers();

  // Enable printing of available targets when flag --version is specified.
  cl::AddExtraVersionPrinter(TargetRegistry::printRegisteredTargetsForVersion);

  cl::HideUnrelatedOptions({&ToolOptions, &ViewOptions});

  // Parse flags and initialize target options.
  cl::ParseCommandLineOptions(argc, argv,
                              "llvm machine code performance analyzer.\n");

  MCTargetOptions MCOptions;
  MCOptions.PreserveAsmComments = false;

  // Get the target from the triple. If a triple is not specified, then select
  // the default triple for the host. If the triple doesn't correspond to any
  // registered target, then exit with an error message.
  const char *ProgName = argv[0];
  const Target *TheTarget = getTarget(ProgName);
  if (!TheTarget)
    return 1;

  // GetTarget() may replaced TripleName with a default triple.
  // For safety, reconstruct the Triple object.
  Triple TheTriple(TripleName);

  ErrorOr<std::unique_ptr<MemoryBuffer>> BufferPtr =
      MemoryBuffer::getFileOrSTDIN(InputFilename);
  if (std::error_code EC = BufferPtr.getError()) {
    WithColor::error() << InputFilename << ": " << EC.message() << '\n';
    return 1;
  }

  // Apply overrides to llvm-mca specific options.
  processViewOptions();

  SourceMgr SrcMgr;

  // Tell SrcMgr about this buffer, which is what the parser will pick up.
  SrcMgr.AddNewSourceBuffer(std::move(*BufferPtr), SMLoc());

  std::unique_ptr<MCRegisterInfo> MRI(TheTarget->createMCRegInfo(TripleName));
  assert(MRI && "Unable to create target register info!");

  std::unique_ptr<MCAsmInfo> MAI(TheTarget->createMCAsmInfo(*MRI, TripleName));
  assert(MAI && "Unable to create target asm info!");

  MCObjectFileInfo MOFI;
  MCContext Ctx(MAI.get(), MRI.get(), &MOFI, &SrcMgr);
  MOFI.InitMCObjectFileInfo(TheTriple, /* PIC= */ false, Ctx);

  std::unique_ptr<buffer_ostream> BOS;

  mca::CodeRegions Regions(SrcMgr);
  MCStreamerWrapper Str(Ctx, Regions);

  std::unique_ptr<MCInstrInfo> MCII(TheTarget->createMCInstrInfo());
<<<<<<< HEAD
=======

  std::unique_ptr<MCInstrAnalysis> MCIA(
      TheTarget->createMCInstrAnalysis(MCII.get()));

  if (!MCPU.compare("native"))
    MCPU = llvm::sys::getHostCPUName();

>>>>>>> 681bdae9
  std::unique_ptr<MCSubtargetInfo> STI(
      TheTarget->createMCSubtargetInfo(TripleName, MCPU, /* FeaturesStr */ ""));
  if (!STI->isCPUStringValid(MCPU))
    return 1;

  if (!PrintInstructionTables && !STI->getSchedModel().isOutOfOrder()) {
    WithColor::error() << "please specify an out-of-order cpu. '" << MCPU
                       << "' is an in-order cpu.\n";
    return 1;
  }

  if (!STI->getSchedModel().hasInstrSchedModel()) {
    WithColor::error()
        << "unable to find instruction-level scheduling information for"
        << " target triple '" << TheTriple.normalize() << "' and cpu '" << MCPU
        << "'.\n";

    if (STI->getSchedModel().InstrItineraries)
      WithColor::note()
          << "cpu '" << MCPU << "' provides itineraries. However, "
          << "instruction itineraries are currently unsupported.\n";
    return 1;
  }

  std::unique_ptr<MCAsmParser> P(createMCAsmParser(SrcMgr, Ctx, Str, *MAI));
  MCAsmLexer &Lexer = P->getLexer();
  MCACommentConsumer CC(Regions);
  Lexer.setCommentConsumer(&CC);

  if (AssembleInput(ProgName, *P, TheTarget, *STI, *MCII, MCOptions))
    return 1;

  if (Regions.empty()) {
    WithColor::error() << "no assembly instructions found.\n";
    return 1;
  }

  // Now initialize the output file.
  auto OF = getOutputStream();
  if (std::error_code EC = OF.getError()) {
    WithColor::error() << EC.message() << '\n';
    return 1;
  }

  unsigned AssemblerDialect = P->getAssemblerDialect();
  if (OutputAsmVariant >= 0)
    AssemblerDialect = static_cast<unsigned>(OutputAsmVariant);
  std::unique_ptr<MCInstPrinter> IP(TheTarget->createMCInstPrinter(
      Triple(TripleName), AssemblerDialect, *MAI, *MCII, *MRI));
  if (!IP) {
    WithColor::error()
        << "unable to create instruction printer for target triple '"
        << TheTriple.normalize() << "' with assembly variant "
        << AssemblerDialect << ".\n";
    return 1;
  }

  std::unique_ptr<llvm::ToolOutputFile> TOF = std::move(*OF);

  const MCSchedModel &SM = STI->getSchedModel();

  unsigned Width = SM.IssueWidth;
  if (DispatchWidth)
    Width = DispatchWidth;

  // Create an instruction builder.
  mca::InstrBuilder IB(*STI, *MCII, *MRI, *MCIA, *IP);

  // Create a context to control ownership of the pipeline hardware.
  mca::Context MCA(*MRI, *STI);

  mca::PipelineOptions PO(Width, RegisterFileSize, LoadQueueSize,
                          StoreQueueSize, AssumeNoAlias);

  // Number each region in the sequence.
  unsigned RegionIdx = 0;
  for (const std::unique_ptr<mca::CodeRegion> &Region : Regions) {
    // Skip empty code regions.
    if (Region->empty())
      continue;

    // Don't print the header of this region if it is the default region, and
    // it doesn't have an end location.
    if (Region->startLoc().isValid() || Region->endLoc().isValid()) {
      TOF->os() << "\n[" << RegionIdx++ << "] Code Region";
      StringRef Desc = Region->getDescription();
      if (!Desc.empty())
        TOF->os() << " - " << Desc;
      TOF->os() << "\n\n";
    }

    mca::SourceMgr S(Region->getInstructions(),
                     PrintInstructionTables ? 1 : Iterations);

    if (PrintInstructionTables) {
      //  Create a pipeline, stages, and a printer.
      auto P = llvm::make_unique<mca::Pipeline>();
      P->appendStage(llvm::make_unique<mca::FetchStage>(IB, S));
      P->appendStage(llvm::make_unique<mca::InstructionTables>(SM, IB));
      mca::PipelinePrinter Printer(*P);

      // Create the views for this pipeline, execute, and emit a report.
      if (PrintInstructionInfoView) {
        Printer.addView(
            llvm::make_unique<mca::InstructionInfoView>(*STI, *MCII, S, *IP));
      }
      Printer.addView(
          llvm::make_unique<mca::ResourcePressureView>(*STI, *IP, S));
      auto Err = P->run();
      if (Err)
        report_fatal_error(toString(std::move(Err)));
      Printer.printReport(TOF->os());
      continue;
    }

    // Create a basic pipeline simulating an out-of-order backend.
    auto P = MCA.createDefaultPipeline(PO, IB, S);
    mca::PipelinePrinter Printer(*P);

    if (PrintSummaryView)
      Printer.addView(llvm::make_unique<mca::SummaryView>(SM, S, Width));

    if (PrintInstructionInfoView)
      Printer.addView(
          llvm::make_unique<mca::InstructionInfoView>(*STI, *MCII, S, *IP));

    if (PrintDispatchStats)
      Printer.addView(llvm::make_unique<mca::DispatchStatistics>());

    if (PrintSchedulerStats)
      Printer.addView(llvm::make_unique<mca::SchedulerStatistics>(*STI));

    if (PrintRetireStats)
      Printer.addView(llvm::make_unique<mca::RetireControlUnitStatistics>());

    if (PrintRegisterFileStats)
      Printer.addView(llvm::make_unique<mca::RegisterFileStatistics>(*STI));

    if (PrintResourcePressureView)
      Printer.addView(
          llvm::make_unique<mca::ResourcePressureView>(*STI, *IP, S));

    if (PrintTimelineView) {
      Printer.addView(llvm::make_unique<mca::TimelineView>(
          *STI, *IP, S, TimelineMaxIterations, TimelineMaxCycles));
    }

    auto Err = P->run();
    if (Err)
      report_fatal_error(toString(std::move(Err)));
    Printer.printReport(TOF->os());

    // Clear the InstrBuilder internal state in preparation for another round.
    IB.clear();
  }

  TOF->keep();
  return 0;
}<|MERGE_RESOLUTION|>--- conflicted
+++ resolved
@@ -16,7 +16,7 @@
 //      -o <file>
 //
 // The target defaults to the host target.
-// The cpu defaults to 'generic'.
+// The cpu defaults to the 'native' host cpu.
 // The output defaults to standard output.
 //
 //===----------------------------------------------------------------------===//
@@ -45,6 +45,7 @@
 #include "llvm/Support/ErrorHandling.h"
 #include "llvm/Support/ErrorOr.h"
 #include "llvm/Support/FileSystem.h"
+#include "llvm/Support/Host.h"
 #include "llvm/Support/InitLLVM.h"
 #include "llvm/Support/MemoryBuffer.h"
 #include "llvm/Support/SourceMgr.h"
@@ -55,17 +56,12 @@
 
 using namespace llvm;
 
-<<<<<<< HEAD
-static cl::opt<std::string>
-    InputFilename(cl::Positional, cl::desc("<input file>"), cl::init("-"));
-=======
 static cl::OptionCategory ToolOptions("Tool Options");
 static cl::OptionCategory ViewOptions("View Options");
 
 static cl::opt<std::string> InputFilename(cl::Positional,
                                           cl::desc("<input file>"),
                                           cl::cat(ToolOptions), cl::init("-"));
->>>>>>> 681bdae9
 
 static cl::opt<std::string> OutputFilename("o", cl::desc("Output filename"),
                                            cl::init("-"), cl::cat(ToolOptions),
@@ -84,11 +80,7 @@
 static cl::opt<std::string>
     MCPU("mcpu",
          cl::desc("Target a specific cpu type (-mcpu=help for details)"),
-<<<<<<< HEAD
-         cl::value_desc("cpu-name"), cl::init("generic"));
-=======
          cl::value_desc("cpu-name"), cl::cat(ToolOptions), cl::init("native"));
->>>>>>> 681bdae9
 
 static cl::opt<int>
     OutputAsmVariant("output-asm-variant",
@@ -112,33 +104,6 @@
 static cl::opt<bool>
     PrintRegisterFileStats("register-file-stats",
                            cl::desc("Print register file statistics"),
-<<<<<<< HEAD
-                           cl::init(false));
-
-static cl::opt<bool>
-    PrintDispatchStats("dispatch-stats",
-                       cl::desc("Print dispatch statistics"),
-                       cl::init(false));
-
-static cl::opt<bool>
-    PrintSchedulerStats("scheduler-stats",
-                         cl::desc("Print scheduler statistics"),
-                         cl::init(false));
-
-static cl::opt<bool>
-    PrintRetireStats("retire-stats",
-                      cl::desc("Print retire control unit statistics"),
-                      cl::init(false));
-
-static cl::opt<bool>
-    PrintResourcePressureView("resource-pressure",
-                              cl::desc("Print the resource pressure view"),
-                              cl::init(true));
-
-static cl::opt<bool> PrintTimelineView("timeline",
-                                       cl::desc("Print the timeline view"),
-                                       cl::init(false));
-=======
                            cl::cat(ViewOptions), cl::init(false));
 
 static cl::opt<bool> PrintDispatchStats("dispatch-stats",
@@ -167,26 +132,17 @@
 static cl::opt<bool> PrintTimelineView("timeline",
                                        cl::desc("Print the timeline view"),
                                        cl::cat(ViewOptions), cl::init(false));
->>>>>>> 681bdae9
 
 static cl::opt<unsigned> TimelineMaxIterations(
     "timeline-max-iterations",
     cl::desc("Maximum number of iterations to print in timeline view"),
-<<<<<<< HEAD
-    cl::init(0));
-=======
     cl::cat(ViewOptions), cl::init(0));
->>>>>>> 681bdae9
 
 static cl::opt<unsigned> TimelineMaxCycles(
     "timeline-max-cycles",
     cl::desc(
         "Maximum number of cycles in the timeline view. Defaults to 80 cycles"),
-<<<<<<< HEAD
-    cl::init(80));
-=======
     cl::cat(ViewOptions), cl::init(80));
->>>>>>> 681bdae9
 
 static cl::opt<bool>
     AssumeNoAlias("noalias",
@@ -206,14 +162,6 @@
 static cl::opt<bool>
     PrintInstructionTables("instruction-tables",
                            cl::desc("Print instruction tables"),
-<<<<<<< HEAD
-                           cl::init(false));
-
-static cl::opt<bool>
-    PrintInstructionInfoView("instruction-info",
-                             cl::desc("Print the instruction info view"),
-                             cl::init(true));
-=======
                            cl::cat(ToolOptions), cl::init(false));
 
 static cl::opt<bool> PrintInstructionInfoView(
@@ -229,7 +177,6 @@
     EnableAllViews("all-views",
                    cl::desc("Print all views including hardware statistics"),
                    cl::cat(ViewOptions), cl::init(false));
->>>>>>> 681bdae9
 
 namespace {
 
@@ -441,8 +388,6 @@
   MCStreamerWrapper Str(Ctx, Regions);
 
   std::unique_ptr<MCInstrInfo> MCII(TheTarget->createMCInstrInfo());
-<<<<<<< HEAD
-=======
 
   std::unique_ptr<MCInstrAnalysis> MCIA(
       TheTarget->createMCInstrAnalysis(MCII.get()));
@@ -450,7 +395,6 @@
   if (!MCPU.compare("native"))
     MCPU = llvm::sys::getHostCPUName();
 
->>>>>>> 681bdae9
   std::unique_ptr<MCSubtargetInfo> STI(
       TheTarget->createMCSubtargetInfo(TripleName, MCPU, /* FeaturesStr */ ""));
   if (!STI->isCPUStringValid(MCPU))
