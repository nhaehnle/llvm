--- conflicted
+++ resolved
@@ -871,16 +871,10 @@
     Loop &L, BasicBlock *LoopPH, BasicBlock *SplitBB,
     ArrayRef<BasicBlock *> ExitBlocks, BasicBlock *ParentBB,
     BasicBlock *UnswitchedSuccBB, BasicBlock *ContinueSuccBB,
-<<<<<<< HEAD
-    const SmallPtrSetImpl<BasicBlock *> &SkippedLoopAndExitBlocks,
-    ValueToValueMapTy &VMap, AssumptionCache &AC, DominatorTree &DT,
-    LoopInfo &LI) {
-=======
     const SmallDenseMap<BasicBlock *, BasicBlock *, 16> &DominatingSucc,
     ValueToValueMapTy &VMap,
     SmallVectorImpl<DominatorTree::UpdateType> &DTUpdates, AssumptionCache &AC,
     DominatorTree &DT, LoopInfo &LI) {
->>>>>>> 681bdae9
   SmallVector<BasicBlock *, 4> NewBlocks;
   NewBlocks.reserve(L.getNumBlocks() + ExitBlocks.size());
 
@@ -895,10 +889,6 @@
     NewBlocks.push_back(NewBB);
     VMap[OldBB] = NewBB;
 
-    // Add the block to the domtree. We'll move it to the correct position
-    // below.
-    DT.addNewBlock(NewBB, SplitBB);
-
     return NewBB;
   };
 
@@ -943,17 +933,6 @@
            "Exit block should have been split to have one successor!");
     assert(ClonedExitBB->getTerminator()->getSuccessor(0) == MergeBB &&
            "Cloned exit block has the wrong successor!");
-
-    // Move the merge block's idom to be the split point as one exit is
-    // dominated by one header, and the other by another, so we know the split
-    // point dominates both. While the dominator tree isn't fully accurate, we
-    // want sub-trees within the original loop to be correctly reflect
-    // dominance within that original loop (at least) and that requires moving
-    // the merge block out of that subtree.
-    // FIXME: This is very brittle as we essentially have a partial contract on
-    // the dominator tree. We really need to instead update it and keep it
-    // valid or stop relying on it.
-    DT.changeImmediateDominator(MergeBB, SplitBB);
 
     // Remap any cloned instructions and create a merge phi node for them.
     for (auto ZippedInsts : llvm::zip_first(
@@ -1003,8 +982,6 @@
           for (PHINode &PN : ClonedSuccBB->phis())
             PN.removeIncomingValue(LoopBB, /*DeletePHIIfEmpty*/ false);
 
-<<<<<<< HEAD
-=======
   // Remove the cloned parent as a predecessor of any successor we ended up
   // cloning other than the unswitched one.
   auto *ClonedParentBB = cast<BasicBlock>(VMap.lookup(ParentBB));
@@ -1053,7 +1030,6 @@
     SuccSet.clear();
   }
 
->>>>>>> 681bdae9
   return ClonedPH;
 }
 
@@ -1395,29 +1371,6 @@
     BB->eraseFromParent();
 }
 
-<<<<<<< HEAD
-static void deleteDeadBlocksFromLoop(Loop &L, BasicBlock *DeadSubtreeRoot,
-                                     SmallVectorImpl<BasicBlock *> &ExitBlocks,
-                                     DominatorTree &DT, LoopInfo &LI) {
-  // Walk the dominator tree to build up the set of blocks we will delete here.
-  // The order is designed to allow us to always delete bottom-up and avoid any
-  // dangling uses.
-  SmallSetVector<BasicBlock *, 16> DeadBlocks;
-  DeadBlocks.insert(DeadSubtreeRoot);
-  for (int i = 0; i < (int)DeadBlocks.size(); ++i)
-    for (DomTreeNode *ChildN : *DT[DeadBlocks[i]]) {
-      // FIXME: This assert should pass and that means we don't change nearly
-      // as much below! Consider rewriting all of this to avoid deleting
-      // blocks. They are always cloned before being deleted, and so instead
-      // could just be moved.
-      // FIXME: This in turn means that we might actually be more able to
-      // update the domtree.
-      assert((L.contains(ChildN->getBlock()) ||
-              llvm::find(ExitBlocks, ChildN->getBlock()) != ExitBlocks.end()) &&
-             "Should never reach beyond the loop and exits when deleting!");
-      DeadBlocks.insert(ChildN->getBlock());
-    }
-=======
 static void
 deleteDeadBlocksFromLoop(Loop &L,
                          SmallVectorImpl<BasicBlock *> &ExitBlocks,
@@ -1433,30 +1386,29 @@
 
   SmallPtrSet<BasicBlock *, 16> DeadBlockSet(DeadBlocks.begin(),
                                              DeadBlocks.end());
->>>>>>> 681bdae9
 
   // Filter out the dead blocks from the exit blocks list so that it can be
   // used in the caller.
   llvm::erase_if(ExitBlocks,
-                 [&](BasicBlock *BB) { return DeadBlocks.count(BB); });
+                 [&](BasicBlock *BB) { return DeadBlockSet.count(BB); });
 
   // Walk from this loop up through its parents removing all of the dead blocks.
   for (Loop *ParentL = &L; ParentL; ParentL = ParentL->getParentLoop()) {
     for (auto *BB : DeadBlocks)
       ParentL->getBlocksSet().erase(BB);
     llvm::erase_if(ParentL->getBlocksVector(),
-                   [&](BasicBlock *BB) { return DeadBlocks.count(BB); });
+                   [&](BasicBlock *BB) { return DeadBlockSet.count(BB); });
   }
 
   // Now delete the dead child loops. This raw delete will clear them
   // recursively.
   llvm::erase_if(L.getSubLoopsVector(), [&](Loop *ChildL) {
-    if (!DeadBlocks.count(ChildL->getHeader()))
+    if (!DeadBlockSet.count(ChildL->getHeader()))
       return false;
 
     assert(llvm::all_of(ChildL->blocks(),
                         [&](BasicBlock *ChildBB) {
-                          return DeadBlocks.count(ChildBB);
+                          return DeadBlockSet.count(ChildBB);
                         }) &&
            "If the child loop header is dead all blocks in the child loop must "
            "be dead as well!");
@@ -1464,19 +1416,20 @@
     return true;
   });
 
-  // Remove the mappings for the dead blocks.
+  // Remove the loop mappings for the dead blocks and drop all the references
+  // from these blocks to others to handle cyclic references as we start
+  // deleting the blocks themselves.
+  for (auto *BB : DeadBlocks) {
+    // Check that the dominator tree has already been updated.
+    assert(!DT.getNode(BB) && "Should already have cleared domtree!");
+    LI.changeLoopFor(BB, nullptr);
+    BB->dropAllReferences();
+  }
+
+  // Actually delete the blocks now that they've been fully unhooked from the
+  // IR.
   for (auto *BB : DeadBlocks)
-    LI.changeLoopFor(BB, nullptr);
-
-  // Drop all the references from these blocks to others to handle cyclic
-  // references as we start deleting the blocks themselves.
-  for (auto *BB : DeadBlocks)
-    BB->dropAllReferences();
-
-  for (auto *BB : llvm::reverse(DeadBlocks)) {
-    DT.eraseNode(BB);
     BB->eraseFromParent();
-  }
 }
 
 /// Recompute the set of blocks in a loop after unswitching.
@@ -1952,25 +1905,6 @@
   BasicBlock *SplitBB = L.getLoopPreheader();
   BasicBlock *LoopPH = SplitEdge(SplitBB, L.getHeader(), &DT, &LI);
 
-<<<<<<< HEAD
-  // Keep a mapping for the cloned values.
-  ValueToValueMapTy VMap;
-
-  // Build the cloned blocks from the loop.
-  auto *ClonedPH = buildClonedLoopBlocks(
-      L, LoopPH, SplitBB, ExitBlocks, ParentBB, UnswitchedSuccBB,
-      ContinueSuccBB, SkippedLoopAndExitBlocks, VMap, AC, DT, LI);
-
-  // Build the cloned loop structure itself. This may be substantially
-  // different from the original structure due to the simplified CFG. This also
-  // handles inserting all the cloned blocks into the correct loops.
-  SmallVector<Loop *, 4> NonChildClonedLoops;
-  Loop *ClonedL =
-      buildClonedLoops(L, ExitBlocks, VMap, LI, NonChildClonedLoops);
-
-  // Remove the parent as a predecessor of the unswitched successor.
-  UnswitchedSuccBB->removePredecessor(ParentBB, /*DontDeleteUselessPHIs*/ true);
-=======
   // Keep track of the dominator tree updates needed.
   SmallVector<DominatorTree::UpdateType, 4> DTUpdates;
 
@@ -1984,7 +1918,6 @@
         L, LoopPH, SplitBB, ExitBlocks, ParentBB, SuccBB, RetainedSuccBB,
         DominatingSucc, *VMaps.back(), DTUpdates, AC, DT, LI);
   }
->>>>>>> 681bdae9
 
   // The stitching of the branched code back together depends on whether we're
   // doing full unswitching or not with the exception that we always want to
@@ -2023,12 +1956,6 @@
         DTUpdates.push_back({DominatorTree::Delete, ParentBB, SuccBB});
     }
 
-<<<<<<< HEAD
-  // Delete anything that was made dead in the original loop due to
-  // unswitching.
-  if (DeleteUnswitchedSucc)
-    deleteDeadBlocksFromLoop(L, UnswitchedSuccBB, ExitBlocks, DT, LI);
-=======
     // Now that we've unhooked the successor relationship, splice the terminator
     // from the original loop to the split.
     SplitBB->getInstList().splice(SplitBB->end(), ParentBB->getInstList(), TI);
@@ -2088,7 +2015,6 @@
   SmallVector<Loop *, 4> NonChildClonedLoops;
   for (std::unique_ptr<ValueToValueMapTy> &VMap : VMaps)
     buildClonedLoops(L, ExitBlocks, *VMap, LI, NonChildClonedLoops);
->>>>>>> 681bdae9
 
   // Now that our cloned loops have been built, we can update the original loop.
   // First we delete the dead blocks from it and then we rebuild the loop
@@ -2097,15 +2023,12 @@
   SmallVector<Loop *, 4> HoistedLoops;
   bool IsStillLoop = rebuildLoopAfterUnswitch(L, ExitBlocks, LI, HoistedLoops);
 
-  // This will have completely invalidated the dominator tree. We can't easily
-  // bound how much is invalid because in some cases we will refine the
-  // predecessor set of exit blocks of the loop which can move large unrelated
-  // regions of code into a new subtree.
-  //
-  // FIXME: Eventually, we should use an incremental update utility that
-  // leverages the existing information in the dominator tree (and potentially
-  // the nature of the change) to more efficiently update things.
-  DT.recalculate(*SplitBB->getParent());
+  // This transformation has a high risk of corrupting the dominator tree, and
+  // the below steps to rebuild loop structures will result in hard to debug
+  // errors in that case so verify that the dominator tree is sane first.
+  // FIXME: Remove this when the bugs stop showing up and rely on existing
+  // verification steps.
+  assert(DT.verify(DominatorTree::VerificationLevel::Fast));
 
   if (BI) {
     // If we unswitched a branch which collapses the condition to a known
